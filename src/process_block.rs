--- conflicted
+++ resolved
@@ -72,14 +72,11 @@
         }
 
         let block_activity = res.json::<BlockActivity>().await?;
-<<<<<<< HEAD
-=======
+
         if block_activity.total == 0 {
             // block wasn't indexed yet by hiro, so we refetch it until we have a result
             continue;
         }
-        total = block_activity.total;
->>>>>>> 805a3aa1
 
         for tx in block_activity.results {
             // As we only need the deposit address to claim the runes on starknet we will check only for Receive operations
